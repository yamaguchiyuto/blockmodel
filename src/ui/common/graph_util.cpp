--- conflicted
+++ resolved
@@ -59,7 +59,6 @@
     switch (format) {
         case GRAPH_FORMAT_EDGELIST:
             result = read_edgelist(fptr, 0, directed);
-<<<<<<< HEAD
             break;
 
         case GRAPH_FORMAT_GML:
@@ -74,16 +73,9 @@
         case GRAPH_FORMAT_NCOL:
             result = read_ncol(fptr, true,
                     IGRAPH_ADD_WEIGHTS_IF_PRESENT, directed);
-=======
-            break;
-
-        case GRAPH_FORMAT_NCOL:
-            result = read_ncol(fptr, true, IGRAPH_ADD_WEIGHTS_IF_PRESENT, directed);
-            break;
 
         case GRAPH_FORMAT_GRAPHML:
             result = read_graphml(fptr);
->>>>>>> f4c3a165
             break;
 
         default:
